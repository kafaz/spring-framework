--- conflicted
+++ resolved
@@ -94,11 +94,8 @@
 [.small]#xref:web/webmvc/mvc-config/conversion.adoc[See equivalent in the Servlet stack]#
 
 By default, formatters for various number and date types are installed, along with support
-<<<<<<< HEAD
-for customization via `@NumberFormat`, `@DurationFormat` and `@DateTimeFormat` on fields.
-=======
-for customization via `@NumberFormat` and `@DateTimeFormat` on fields and parameters.
->>>>>>> bfde33a5
+for customization via `@NumberFormat`, `@DurationFormat`, and `@DateTimeFormat` on fields
+and parameters.
 
 To register custom formatters and converters in Java config, use the following:
 

plugins {
	id 'io.spring.dependency-management' version '1.0.11.RELEASE' apply false
	id 'io.spring.nohttp' version '0.0.10'
	id "io.freefair.aspectj" version '6.4.0' apply false
	id 'org.jetbrains.dokka' version '1.6.10' apply false
	id 'org.jetbrains.kotlin.jvm' version '1.6.20' apply false
	id "org.jetbrains.kotlin.plugin.serialization" version '1.6.20' apply false
	id 'org.asciidoctor.jvm.convert' version '3.3.2'
	id 'org.asciidoctor.jvm.pdf' version '3.3.2'
	id "org.unbroken-dome.xjc" version '2.0.0' apply false
	id "com.github.ben-manes.versions" version '0.39.0'
	id "com.github.johnrengelman.shadow" version '7.0.0' apply false
	id 'de.undercouch.download' version '4.1.2'
	id "me.champeau.jmh" version "0.6.6" apply false
}

ext {
	moduleProjects = subprojects.findAll { it.name.startsWith("spring-") }
	javaProjects = subprojects - project(":framework-bom")
	withoutJclOverSlf4j = {
		exclude group: "org.slf4j", name: "jcl-over-slf4j"
	}
}

configure(allprojects) { project ->
	apply plugin: "io.spring.dependency-management"

	dependencyManagement {
		imports {
<<<<<<< HEAD
			mavenBom "com.fasterxml.jackson:jackson-bom:2.13.1"
			mavenBom "io.netty:netty-bom:4.1.75.Final"
=======
			mavenBom "com.fasterxml.jackson:jackson-bom:2.12.6"
			mavenBom "io.netty:netty-bom:4.1.76.Final"
>>>>>>> f7716037
			mavenBom "io.projectreactor:reactor-bom:2020.0.18"
			mavenBom "io.r2dbc:r2dbc-bom:Borca-SR1"
			mavenBom "io.rsocket:rsocket-bom:1.1.2"
			mavenBom "org.eclipse.jetty:jetty-bom:11.0.9"
			mavenBom "org.jetbrains.kotlin:kotlin-bom:1.6.20"
			mavenBom "org.jetbrains.kotlinx:kotlinx-coroutines-bom:1.6.0"
			mavenBom "org.jetbrains.kotlinx:kotlinx-serialization-bom:1.3.2"
			mavenBom "org.junit:junit-bom:5.8.2"
		}
		dependencies {
			dependencySet(group: 'org.apache.logging.log4j', version: '2.17.2') {
				entry 'log4j-api'
				entry 'log4j-core'
				entry 'log4j-jul'
				entry 'log4j-slf4j-impl'
			}
			dependency "org.slf4j:slf4j-api:1.7.36"
			dependency("com.google.code.findbugs:findbugs:3.0.1") {
				exclude group: "dom4j", name: "dom4j"
			}
			dependency "com.google.code.findbugs:jsr305:3.0.2"

			dependencySet(group: 'org.aspectj', version: '1.9.9.1') {
				entry 'aspectjrt'
				entry 'aspectjtools'
				entry 'aspectjweaver'
			}
			dependencySet(group: 'org.apache.groovy', version: '4.0.1') {
				entry 'groovy'
				entry 'groovy-jsr223'
				entry 'groovy-templates'  // requires findbugs for warning-free compilation
				entry 'groovy-xml'
			}

			dependency "io.reactivex.rxjava3:rxjava:3.1.3"
			dependency "io.smallrye.reactive:mutiny:1.4.0"
			dependency "io.projectreactor.tools:blockhound:1.0.6.RELEASE"

			dependency "com.fasterxml:aalto-xml:1.3.1"
			dependency("com.fasterxml.woodstox:woodstox-core:6.2.8") {
				exclude group: "stax", name: "stax-api"
			}
			dependency "com.google.code.gson:gson:2.8.9"
			dependency "com.google.protobuf:protobuf-java-util:3.19.3"
			dependency "com.googlecode.protobuf-java-format:protobuf-java-format:1.4"
			dependency "com.thoughtworks.qdox:qdox:2.0.1"
			dependency("com.thoughtworks.xstream:xstream:1.4.18") {
				exclude group: "xpp3", name: "xpp3_min"
				exclude group: "xmlpull", name: "xmlpull"
			}
			dependency "org.eclipse:yasson:2.0.4"
			dependency("org.codehaus.jettison:jettison:1.3.8") {
				exclude group: "stax", name: "stax-api"
			}
			dependency "org.ogce:xpp3:1.1.6"
			dependency "org.yaml:snakeyaml:1.30"

			dependency "com.h2database:h2:2.1.210"
			dependency "com.github.ben-manes.caffeine:caffeine:3.0.6"
			dependency "com.github.librepdf:openpdf:1.3.27"
			dependency "com.rometools:rome:1.18.0"
			dependency "commons-io:commons-io:2.11.0"
			dependency "io.vavr:vavr:0.10.4"
			dependency "net.sf.jopt-simple:jopt-simple:5.0.4"
			dependencySet(group: 'org.apache.activemq', version: '5.16.2') {
				entry 'activemq-broker'
				entry('activemq-kahadb-store') {
					exclude group: "org.springframework", name: "spring-context"
				}
				entry 'activemq-stomp'
			}
			dependency "org.apache.commons:commons-pool2:2.9.0"
			dependencySet(group: 'org.apache.derby', version: '10.14.2.0') {
				entry 'derby'
				entry 'derbyclient'
			}
			dependency "org.apache.poi:poi-ooxml:5.2.0"
			dependency "org.apache-extras.beanshell:bsh:2.0b6"
			dependency "org.freemarker:freemarker:2.3.31"
			dependency "org.hsqldb:hsqldb:2.5.2"
			dependency "org.quartz-scheduler:quartz:2.3.2"
			dependency "org.ehcache:jcache:1.0.1"
			dependency "org.ehcache:ehcache:3.4.0"
			dependency "org.hibernate:hibernate-core-jakarta:5.6.7.Final"
			dependency "org.hibernate:hibernate-validator:7.0.4.Final"
			dependency "org.webjars:webjars-locator-core:0.48"
			dependency "org.webjars:underscorejs:1.8.3"

			dependencySet(group: 'org.apache.tomcat', version: '10.0.20') {
				entry 'tomcat-util'
				entry('tomcat-websocket') {
					exclude group: "org.apache.tomcat", name: "tomcat-servlet-api"
					exclude group: "org.apache.tomcat", name: "tomcat-websocket-api"
				}
			}
			dependencySet(group: 'org.apache.tomcat.embed', version: '10.0.20') {
				entry 'tomcat-embed-core'
				entry 'tomcat-embed-websocket'
			}
			dependencySet(group: 'io.undertow', version: '2.2.17.Final') {
				entry 'undertow-core'
				entry 'undertow-servlet-jakarta'
				entry 'undertow-websockets-jsr-jakarta'
			}

			dependency "org.eclipse.jetty:jetty-reactive-httpclient:3.0.5"
			dependency 'org.apache.httpcomponents.client5:httpclient5:5.1.3'
			dependency 'org.apache.httpcomponents.core5:httpcore5-reactive:5.1.3'
			dependency("org.apache.httpcomponents:httpclient:4.5.13") {
				exclude group: "commons-logging", name: "commons-logging"
			}
			dependencySet(group: 'com.squareup.okhttp3', version: '3.14.9') {
				entry 'okhttp'
				entry 'mockwebserver'
			}

			dependency "org.jruby:jruby:9.3.4.0"
			dependency "org.python:jython-standalone:2.7.1"
			dependency "org.mozilla:rhino:1.7.11"

			dependency("org.dom4j:dom4j:2.1.3") {
				exclude group: 'javax.xml.bind', name: "jaxb-api"
				exclude group: "jaxen", name: "jaxen"
				exclude group: "net.java.dev.msv", name: "xsdlib"
				exclude group: "pull-parser", name: "pull-parser"
				exclude group: "xpp3", name: "xpp3"
			}
			dependency("jaxen:jaxen:1.2.0") {
				exclude group: "dom4j", name: "dom4j"
			}

			dependency("junit:junit:4.13.2") {
				exclude group: "org.hamcrest", name: "hamcrest-core"
			}
			dependency("de.bechte.junit:junit-hierarchicalcontextrunner:4.12.1") {
				exclude group: "junit", name: "junit"
			}
			dependency "org.testng:testng:7.4.0"
			dependency "org.junit.support:testng-engine:1.0.1"
			dependency "org.hamcrest:hamcrest:2.1"
			dependency "org.awaitility:awaitility:3.1.6"
			dependency "org.assertj:assertj-core:3.22.0"
			dependencySet(group: 'org.xmlunit', version: '2.9.0') {
				entry 'xmlunit-assertj'
				entry('xmlunit-matchers') {
					exclude group: "org.hamcrest", name: "hamcrest-core"
				}
			}
			dependencySet(group: 'org.mockito', version: '4.5.1') {
				entry('mockito-core') {
					exclude group: "org.hamcrest", name: "hamcrest-core"
				}
				entry 'mockito-junit-jupiter'
			}
			dependency "io.mockk:mockk:1.12.1"

			dependency("net.sourceforge.htmlunit:htmlunit:2.61.0") {
				exclude group: "commons-logging", name: "commons-logging"
			}
			dependency("org.seleniumhq.selenium:htmlunit-driver:2.61.0") {
				exclude group: "commons-logging", name: "commons-logging"
			}
			dependency("org.seleniumhq.selenium:selenium-java:3.141.59") {
				exclude group: "commons-logging", name: "commons-logging"
				exclude group: "io.netty", name: "netty"
			}
			dependency "org.skyscreamer:jsonassert:1.5.0"
			dependency "com.jayway.jsonpath:json-path:2.6.0"
			dependency "org.bouncycastle:bcpkix-jdk15on:1.66"

			dependency "javax.cache:cache-api:1.1.1"
			dependency "javax.money:money-api:1.1"
			dependency "org.javamoney:moneta:1.4.2"

			dependency "jakarta.activation:jakarta.activation-api:2.0.1"
			dependency "jakarta.annotation:jakarta.annotation-api:2.0.0"
			dependency "jakarta.ejb:jakarta.ejb-api:4.0.0"
			dependency "jakarta.el:jakarta.el-api:4.0.0"
			dependency "jakarta.enterprise.concurrent:jakarta.enterprise.concurrent-api:2.0.0"
			dependency "jakarta.faces:jakarta.faces-api:3.0.0"
			dependency "jakarta.inject:jakarta.inject-api:2.0.0"
			dependency "jakarta.inject:jakarta.inject-tck:2.0.1"
			dependency "jakarta.interceptor:jakarta.interceptor-api:2.0.0"
			dependency "jakarta.jms:jakarta.jms-api:3.0.0"
			dependency "jakarta.json:jakarta.json-api:2.0.1"
			dependency "jakarta.json.bind:jakarta.json.bind-api:2.0.0"
			dependency "jakarta.mail:jakarta.mail-api:2.0.1"
			dependency "jakarta.persistence:jakarta.persistence-api:3.0.0"
			dependency "jakarta.resource:jakarta.resource-api:2.0.0"
			dependency "jakarta.servlet:jakarta.servlet-api:5.0.0"
			dependency "jakarta.servlet.jsp:jakarta.servlet.jsp-api:3.0.0"
			dependency "jakarta.servlet.jsp.jstl:jakarta.servlet.jsp.jstl-api:2.0.0"
			dependency "jakarta.transaction:jakarta.transaction-api:2.0.0"
			dependency "jakarta.validation:jakarta.validation-api:3.0.0"
			dependency "jakarta.websocket:jakarta.websocket-api:2.0.0"
			dependency "jakarta.xml.bind:jakarta.xml.bind-api:3.0.1"

			dependency "com.sun.activation:jakarta.activation:2.0.1"
			dependency "com.sun.mail:jakarta.mail:2.0.1"
			dependencySet(group: 'com.sun.xml.bind', version: '3.0.2') {
				entry 'jaxb-core'
				entry 'jaxb-impl'
				entry 'jaxb-xjc'
			}

			// Substitute for "javax.management:jmxremote_optional:1.0.1_04" which
			// is not available on Maven Central
			dependency "org.glassfish.external:opendmk_jmxremote_optional_jar:1.0-b01-ea"
			dependency "org.glassfish:jakarta.el:4.0.2"
			dependency "org.glassfish.tyrus:tyrus-container-servlet:2.0.1"
			dependency "org.eclipse.persistence:org.eclipse.persistence.jpa:3.0.2"
		}
		generatedPomCustomization {
			enabled = false
		}
		resolutionStrategy {
			cacheChangingModulesFor 0, "seconds"
		}
		repositories {
			mavenCentral()
			maven { url "https://repo.spring.io/libs-spring-framework-build" }
		}
	}
	configurations.all {
		resolutionStrategy {
			cacheChangingModulesFor 0, "seconds"
			cacheDynamicVersionsFor 0, "seconds"
		}
	}
}

configure([rootProject] + javaProjects) { project ->
	group = "org.springframework"

	apply plugin: "java"
	apply plugin: "java-test-fixtures"
	apply plugin: "checkstyle"
	apply plugin: 'org.springframework.build.compile'
	apply from: "${rootDir}/gradle/toolchains.gradle"
	apply from: "${rootDir}/gradle/ide.gradle"

	pluginManager.withPlugin("kotlin") {
		apply plugin: "org.jetbrains.dokka"
		apply from: "${rootDir}/gradle/docs-dokka.gradle"

		compileKotlin {
			kotlinOptions {
				languageVersion = "1.6"
				apiVersion = "1.6"
				freeCompilerArgs = ["-Xjsr305=strict", "-Xsuppress-version-warnings", "-opt-in=kotlin.RequiresOptIn"]
				allWarningsAsErrors = true
			}
		}
		compileTestKotlin {
			kotlinOptions {
				freeCompilerArgs = ["-Xjsr305=strict", "-opt-in=kotlin.RequiresOptIn"]
			}
		}
	}

	test {
		useJUnitPlatform()
		include(["**/*Tests.class", "**/*Test.class"])
		systemProperty("java.awt.headless", "true")
		systemProperty("testGroups", project.properties.get("testGroups"))
		systemProperty("io.netty.leakDetection.level", "paranoid")
	}

	checkstyle {
		toolVersion = "10.1"
		configDirectory.set(rootProject.file("src/checkstyle"))
	}

	dependencies {
		testImplementation("org.junit.jupiter:junit-jupiter-api")
		testImplementation("org.junit.jupiter:junit-jupiter-params")
		testImplementation("org.junit.platform:junit-platform-suite-api")
		testImplementation("org.mockito:mockito-core")
		testImplementation("org.mockito:mockito-junit-jupiter")
		testImplementation("io.mockk:mockk")
		testImplementation("org.assertj:assertj-core")
		// Pull in the latest JUnit 5 Launcher API to ensure proper support in IDEs.
		testRuntimeOnly("org.junit.jupiter:junit-jupiter-engine")
		testRuntimeOnly("org.junit.platform:junit-platform-launcher")
		testRuntimeOnly("org.junit.platform:junit-platform-suite-engine")
		testRuntimeOnly("org.apache.logging.log4j:log4j-core")
		testRuntimeOnly("org.apache.logging.log4j:log4j-jul")
		testRuntimeOnly("org.apache.logging.log4j:log4j-slf4j-impl")
		// JSR-305 only used for non-required meta-annotations
		compileOnly("com.google.code.findbugs:jsr305")
		testCompileOnly("com.google.code.findbugs:jsr305")
		checkstyle("io.spring.javaformat:spring-javaformat-checkstyle:0.0.31")
	}

	ext.javadocLinks = [
			"https://docs.oracle.com/en/java/javase/17/docs/api/",
			"https://jakarta.ee/specifications/platform/9/apidocs/",
			"https://docs.oracle.com/cd/E13222_01/wls/docs90/javadocs/",  // CommonJ
			"https://www.ibm.com/docs/api/v1/content/SSEQTP_8.5.5/com.ibm.websphere.javadoc.doc/web/apidocs/",
			"https://docs.jboss.org/jbossas/javadoc/4.0.5/connector/",
			"https://docs.jboss.org/jbossas/javadoc/7.1.2.Final/",
			"https://www.eclipse.org/aspectj/doc/released/aspectj5rt-api/",
			"https://www.quartz-scheduler.org/api/2.3.0/",
			"https://fasterxml.github.io/jackson-core/javadoc/2.10/",
			"https://fasterxml.github.io/jackson-databind/javadoc/2.10/",
			"https://fasterxml.github.io/jackson-dataformat-xml/javadoc/2.10/",
			"https://hc.apache.org/httpcomponents-client-5.1.x/current/httpclient5/apidocs/",
			"https://projectreactor.io/docs/test/release/api/",
			"https://junit.org/junit4/javadoc/4.13.2/",
			// TODO Uncomment link to JUnit 5 docs once we have sorted out
			// the following warning in the build.
			//
			// warning: The code being documented uses packages in the unnamed module, but the packages defined in https://junit.org/junit5/docs/5.8.1/api/ are in named modules.
			//
			// "https://junit.org/junit5/docs/5.8.2/api/",
			"https://www.reactive-streams.org/reactive-streams-1.0.3-javadoc/",
			"https://javadoc.io/static/io.rsocket/rsocket-core/1.1.1/",
			"https://r2dbc.io/spec/0.9.1.RELEASE/api/",
			// The external Javadoc link for JSR 305 must come last to ensure that types from
			// JSR 250 (such as @PostConstruct) are still supported. This is due to the fact
			// that JSR 250 and JSR 305 both define types in javax.annotation, which results
			// in a split package, and the javadoc tool does not support split packages
			// across multiple external Javadoc sites.
			"https://www.javadoc.io/doc/com.google.code.findbugs/jsr305/3.0.2/"
	] as String[]
}

configure(moduleProjects) { project ->
	apply from: "${rootDir}/gradle/spring-module.gradle"
}

configure(rootProject) {
	description = "Spring Framework"

	apply plugin: "kotlin"
	apply plugin: "io.spring.nohttp"
	apply plugin: 'org.springframework.build.api-diff'
	apply from: "${rootDir}/gradle/publications.gradle"
	apply from: "${rootDir}/gradle/docs.gradle"

	nohttp {
		source.exclude "**/test-output/**"
		allowlistFile = project.file("src/nohttp/allowlist.lines")
		def rootPath = file(rootDir).toPath()
		def projectDirs = allprojects.collect { it.projectDir } + "${rootDir}/buildSrc"
		projectDirs.forEach { dir ->
			[ 'bin', 'build', 'out', '.settings' ]
				.collect { rootPath.relativize(new File(dir, it).toPath()) }
				.forEach { source.exclude "$it/**" }
			[ '.classpath', '.project' ]
				.collect { rootPath.relativize(new File(dir, it).toPath()) }
				.forEach { source.exclude "$it" }
		}
	}

	publishing {
		publications {
			mavenJava(MavenPublication) {
				artifact docsZip
				artifact schemaZip
				artifact distZip
			}
		}
	}
}<|MERGE_RESOLUTION|>--- conflicted
+++ resolved
@@ -27,13 +27,8 @@
 
 	dependencyManagement {
 		imports {
-<<<<<<< HEAD
 			mavenBom "com.fasterxml.jackson:jackson-bom:2.13.1"
-			mavenBom "io.netty:netty-bom:4.1.75.Final"
-=======
-			mavenBom "com.fasterxml.jackson:jackson-bom:2.12.6"
 			mavenBom "io.netty:netty-bom:4.1.76.Final"
->>>>>>> f7716037
 			mavenBom "io.projectreactor:reactor-bom:2020.0.18"
 			mavenBom "io.r2dbc:r2dbc-bom:Borca-SR1"
 			mavenBom "io.rsocket:rsocket-bom:1.1.2"

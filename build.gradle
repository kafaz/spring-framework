--- conflicted
+++ resolved
@@ -76,12 +76,8 @@
 			dependency "com.google.code.gson:gson:2.8.9"
 			dependency "com.google.protobuf:protobuf-java-util:3.19.3"
 			dependency "com.googlecode.protobuf-java-format:protobuf-java-format:1.4"
-<<<<<<< HEAD
 			dependency "com.thoughtworks.qdox:qdox:2.0.1"
-			dependency("com.thoughtworks.xstream:xstream:1.4.18") {
-=======
 			dependency("com.thoughtworks.xstream:xstream:1.4.19") {
->>>>>>> 02b7ddbc
 				exclude group: "xpp3", name: "xpp3_min"
 				exclude group: "xmlpull", name: "xmlpull"
 			}
@@ -92,15 +88,9 @@
 			dependency "org.ogce:xpp3:1.1.6"
 			dependency "org.yaml:snakeyaml:1.30"
 
-<<<<<<< HEAD
-			dependency "com.h2database:h2:2.1.212"
+			dependency "com.h2database:h2:2.1.214"
 			dependency "com.github.ben-manes.caffeine:caffeine:3.1.1"
-			dependency "com.github.librepdf:openpdf:1.3.28"
-=======
-			dependency "com.h2database:h2:2.1.214"
-			dependency "com.github.ben-manes.caffeine:caffeine:2.9.3"
 			dependency "com.github.librepdf:openpdf:1.3.29"
->>>>>>> 02b7ddbc
 			dependency "com.rometools:rome:1.18.0"
 			dependency "commons-io:commons-io:2.11.0"
 			dependency "io.vavr:vavr:0.10.4"
@@ -146,11 +136,7 @@
 				entry 'undertow-websockets-jsr-jakarta'
 			}
 
-<<<<<<< HEAD
-			dependency "org.eclipse.jetty:jetty-reactive-httpclient:3.0.5"
-=======
-			dependency "org.eclipse.jetty:jetty-reactive-httpclient:1.1.12"
->>>>>>> 02b7ddbc
+			dependency "org.eclipse.jetty:jetty-reactive-httpclient:3.0.6"
 			dependency 'org.apache.httpcomponents.client5:httpclient5:5.1.3'
 			dependency 'org.apache.httpcomponents.core5:httpcore5-reactive:5.1.3'
 			dependency("org.apache.httpcomponents:httpclient:4.5.13") {
